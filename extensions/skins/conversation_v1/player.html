--- conflicted
+++ resolved
@@ -63,8 +63,7 @@
               </center>
             </div>
 
-<<<<<<< HEAD
-            <div ng-if="!finished && $last">
+            <div ng-if="stateName">
               <div ng-if="!contentToDisplayNext && interactionIsInline">
                 <div ng-hide="isAnswerBeingProcessed()">
                   <div class="conversation-skin-inline-interaction">
@@ -79,23 +78,6 @@
                       </tr>
                     </table>
                   </div>
-=======
-        <div ng-if="stateName">
-          <div ng-if="!contentToDisplayNext && interactionIsInline">
-            <div ng-hide="isAnswerBeingProcessed()">
-              <md-card class="conversation-skin-inline-interaction">
-                <div style="padding: 10px;">
-                  <table class="conversation-skin-card-row-container">
-                    <tr class="conversation-skin-card-row">
-                      <td class="conversation-skin-row-avatar" valign="top">
-                        <img class="conversation-skin-row-avatar-img" src="/images/user.png">
-                      </td>
-                      <td class="conversation-skin-learner-input protractor-test-conversation-input"
-                          angular-html-bind="inputTemplate">
-                      </td>
-                    </tr>
-                  </table>
->>>>>>> c3d74981
                 </div>
               </div>
             </div>
