<div>
  <br>
  <span ng-show="localValue.length == 0">
    <em>
      <span ng-if="messageIfEmpty">
        <[messageIfEmpty]>
      </span>
      <span ng-if="!messageIfEmpty">
        (This list is currently empty.)
      </span>
    </em>
  </span>

  <div class="row" ng-repeat="item in localValue track by $index">
    <div class="col-lg-1 col-md-1 col-sm-1">
      <[$index + 1]>
    </div>

    <div class="col-lg-9 col-md-9 col-sm-9">
<<<<<<< HEAD
      <object-editor obj-type="<[initArgs.objType]>" value="item.label" always-editable="<[alwaysEditable]>">
=======
      <object-editor obj-type="<[initArgs.objType]>" value="item.label" always-editable="<[alwaysEditable]>" is-editable="<[isEditable]>">
>>>>>>> d1e7481e
      </object-editor>
    </div>

    <div class="col-lg-2 col-md-2 col-sm-2">
<<<<<<< HEAD
      <button type="button" class="btn btn-default btn-xs pull-right" ng-click="deleteItem($index)" ng-disabled="!!initArgs.disableControls">Delete</button>
    </div>
  </div>

  <div class="row">
=======
      <button type="button" class="btn btn-default btn-xs pull-right" ng-click="deleteItem($index)" ng-disabled="!!initArgs.disableControls" ng-if="isEditable">
        Delete
      </button>
    </div>
  </div>

  <div class="row" ng-if="isEditable">
>>>>>>> d1e7481e
    <div class="col-lg-12 col-md-12 col-sm-12">
      <button type="button" class="btn btn-default pull-right" ng-click="addItem()" ng-disabled="!!initArgs.disableControls">
        <[getAddItemText()]>
      </button>
    </div>
  </div>
</div><|MERGE_RESOLUTION|>--- conflicted
+++ resolved
@@ -17,22 +17,11 @@
     </div>
 
     <div class="col-lg-9 col-md-9 col-sm-9">
-<<<<<<< HEAD
-      <object-editor obj-type="<[initArgs.objType]>" value="item.label" always-editable="<[alwaysEditable]>">
-=======
       <object-editor obj-type="<[initArgs.objType]>" value="item.label" always-editable="<[alwaysEditable]>" is-editable="<[isEditable]>">
->>>>>>> d1e7481e
       </object-editor>
     </div>
 
     <div class="col-lg-2 col-md-2 col-sm-2">
-<<<<<<< HEAD
-      <button type="button" class="btn btn-default btn-xs pull-right" ng-click="deleteItem($index)" ng-disabled="!!initArgs.disableControls">Delete</button>
-    </div>
-  </div>
-
-  <div class="row">
-=======
       <button type="button" class="btn btn-default btn-xs pull-right" ng-click="deleteItem($index)" ng-disabled="!!initArgs.disableControls" ng-if="isEditable">
         Delete
       </button>
@@ -40,7 +29,6 @@
   </div>
 
   <div class="row" ng-if="isEditable">
->>>>>>> d1e7481e
     <div class="col-lg-12 col-md-12 col-sm-12">
       <button type="button" class="btn btn-default pull-right" ng-click="addItem()" ng-disabled="!!initArgs.disableControls">
         <[getAddItemText()]>
