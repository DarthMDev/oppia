--- conflicted
+++ resolved
@@ -704,33 +704,24 @@
     COLLABORATOR_EMAIL = 'collaborator@example.com'
     COLLABORATOR_USERNAME = 'collab'
     COLLABORATOR2_EMAIL = 'collaborator2@example.com'
-<<<<<<< HEAD
-=======
     COLLABORATOR2_USERNAME = 'collab2'
     COLLABORATOR3_EMAIL = 'collaborator3@example.com'
-    VIEWER_EMAIL = 'viewer@example.com'
->>>>>>> f058d5b8
+    COLLABORATOR3_USERNAME = 'collab3'
     VIEWER2_EMAIL = 'viewer2@example.com'
 
     def test_exploration_rights_handler(self):
         """Test exploration rights handler."""
 
         # Create several users
-<<<<<<< HEAD
         self.register_editor(self.ADMIN_EMAIL, username=self.ADMIN_USERNAME)
         self.register_editor(self.OWNER_EMAIL, username=self.OWNER_USERNAME)
         self.register_editor(
             self.COLLABORATOR_EMAIL, username=self.COLLABORATOR_USERNAME)
+        self.register_editor(
+            self.COLLABORATOR2_EMAIL, username=self.COLLABORATOR2_USERNAME)
+        self.register_editor(
+            self.COLLABORATOR3_EMAIL, username=self.COLLABORATOR3_USERNAME)
         self.register_editor(self.VIEWER_EMAIL, username=self.VIEWER_USERNAME)
-=======
-        self.register_editor(self.ADMIN_EMAIL, username='adm')
-        self.register_editor(self.OWNER_EMAIL, username='owner')
-        self.register_editor(self.COLLABORATOR_EMAIL, username='collab')
-        self.register_editor(self.COLLABORATOR2_EMAIL,
-            username=self.COLLABORATOR2_USERNAME)
-        self.register_editor(self.COLLABORATOR3_EMAIL, username='collab3')
-        self.register_editor(self.VIEWER_EMAIL, username='viewer')
->>>>>>> f058d5b8
 
         self.admin_id = self.get_user_id_from_email(self.ADMIN_EMAIL)
         self.owner_id = self.get_user_id_from_email(self.OWNER_EMAIL)
