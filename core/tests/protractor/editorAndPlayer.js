--- conflicted
+++ resolved
@@ -60,11 +60,7 @@
       richTextEditor.appendOrderedList(['entry 1', 'entry 2']);
       richTextEditor.appendUnorderedList(['an entry', 'another entry']);
     });
-<<<<<<< HEAD
     editor.setInteraction(
-=======
-    editor.selectInteraction(
->>>>>>> bc2922ae
       'MultipleChoiceInput',
       [forms.toRichText('option A'), forms.toRichText('option B')]);
     editor.RuleEditor('default').setDestination('END');
@@ -123,14 +119,9 @@
     editor.RuleEditor(0).setDestination('state 2');
 
     editor.moveToState('state 2');
-<<<<<<< HEAD
-    editor.setContent(forms.toRichText('this is state 2'));
-    editor.setInteraction(
-=======
     editor.setContent(forms.toRichText(
       'this is state 2 with previous answer {{answer}}'));
-    editor.selectInteraction(
->>>>>>> bc2922ae
+    editor.setInteraction(
       'MultipleChoiceInput',
       [forms.toRichText('return'), forms.toRichText('complete')]);
     editor.addRule('MultipleChoiceInput', 'Equals', 'return');
